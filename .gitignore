# Dependencies
node_modules/
.venv/
**/venv/
**/.venv/
backend/.venv/
env/
**/env/
**/__pycache__/
**/*.pyc
**/*.pyo
**/*.pyd
**/*.so
**/*.dll
**/*.egg
**/*.egg-info/
**/dist/
**/build/

# Environment variables
.env
**/.env
**/.env.development
**/.env.production
backend/.env
backend/.env.development
backend/.env.production
chat_api/.env

# Database files
**/*.db
**/*.sqlite
**/*.sqlite3

# Build outputs
.next/
**/__pycache__/
**/*.pyc

# IDE
.vscode/
.idea/
**/.ipynb_checkpoints/

# Logs
logs/
**/*.log

# System files
.DS_Store
Thumbs.db

# Generated files
generated_tests/
uploads/
**/uploads/

# Temporary files
**/tmp/
**/temp/

# Chat API specific
chat_api/uploads/

<<<<<<< HEAD
# Agents generated files
=======
# Agent generated files
>>>>>>> d5866bd2
generated_output/<|MERGE_RESOLUTION|>--- conflicted
+++ resolved
@@ -60,11 +60,4 @@
 **/temp/
 
 # Chat API specific
-chat_api/uploads/
-
-<<<<<<< HEAD
-# Agents generated files
-=======
-# Agent generated files
->>>>>>> d5866bd2
-generated_output/+chat_api/uploads/